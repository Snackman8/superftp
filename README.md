--- conflicted
+++ resolved
@@ -1,7 +1,6 @@
 # superftp
 Fast multi-segment FTP client
 
-<<<<<<< HEAD
 This FTP client maximizes download speed for large files over 
 long geographic distances.  The program splits the file into
 segments. It then launches several download process, one for each segment.
@@ -27,11 +26,7 @@
 * Superftp restarts segments which have been routed through slow connections.
 * As segments complete, Superftp reassigns parallel downloads to
   remaining segments.
-=======
-#### Key Features
-* Designed to download large files by breaking the file into multiple parts (segments) and downloading the parts in parallel
-* Designed to recover from aborted, failed, or killed downloads by resuming previous downloads
-* Kill speed feature will kill and restart slow connections to optimize faster internet packet routes
+* Aborted, failed, or killed downloads can be resumed
  
 #### Quickstart
 
@@ -67,5 +62,4 @@
     * run pylint on the project to check that best practice coding standards are followed
     * run the unit tests for the project
     * generate documentation for the project (the generated documentation is available at `docs/_build/html/index.html`)
-    * package the project into a redistributable, the redistributable is available in the `dist` directory in the root of the project
->>>>>>> d9e33bc8
+    * package the project into a redistributable, the redistributable is available in the `dist` directory in the root of the project